import Foundation

public enum AcmeError: Error, Sendable {
    /// This Account information has no private key
    case invalidAccountInfo
    
    /// You need to call `account.use()` before performing this operation
    case mustBeAuthenticated(String)
    
    /// Deactivating the account failed, account still active
    case deactivateFailed
    
    /// The Order is not in a state that allows downloading the certificate.
    /// It can be invalid, or some challenges have not yet been completed
    case certificateNotReady(AcmeOrderInfo.OrderStatus, String)
    
    /// No nonce (anti-replay) value was returned by the endpoint
    case noNonceReturned
    
<<<<<<< HEAD
    case invalidKeyError(String)
=======
    case jwsEncodeError(String)
>>>>>>> d065e514
    
    case dataCorrupted(String)
    case errorCode(UInt, String)
    
    /// A resource should have a URL, returned in a response "Location" header, but couldn't find or parse the header.
    case noResourceUrl

    case noDomains(String)
}

public struct AcmeResponseError: Codable, Error, Sendable {
    public let type: AcmeErrorType
    
    public let title: String?
    
    public let detail: String
    
    public let instance: String?
    
    public let identifier: ErrorIdentifier?
    
    public let subproblems: [AcmeResponseError]?
    
    public enum AcmeErrorType: String, Codable, Error, Sendable {
        /// The request message was malformed
        case malformed = "urn:ietf:params:acme:error:malformed"
        
        /// The server will not issue certificates for the identifier
        case rejectedIdentifier = "urn:ietf:params:acme:error:rejectedIdentifier"
        
        /// The request specified an account that does not exist
        case accountDoesNotExist = "urn:ietf:params:acme:error:accountDoesNotExist"
        
        /// The request specified a certificate to be revoked that has already been revoked
        case alreadyRevoked = "urn:ietf:params:acme:error:alreadyRevoked"
        
        /// The CSR is unacceptable (e.g., due to a short key)
        case badCSR = "urn:ietf:params:acme:error:badCSR"
        
        /// The client sent an unacceptable anti-replay nonce
        case badNonce = "urn:ietf:params:acme:error:badNonce"
        
        /// The JWS was signed by a public key the server does not support
        case badPublicKey = "urn:ietf:params:acme:error:badPublicKey"
        
        /// The revocation reason provided is not allowed by the server
        case badRevocationReason = "urn:ietf:params:acme:error:badRevocationReason"
        
        /// The JWS was signed with an algorithm the server does not support
        case badSignatureAlgorithm = "urn:ietf:params:acme:error:badSignatureAlgorithm"
        
        /// Certification Authority Authorization (CAA) records forbid the CA from issuing a certificate
        case caa = "urn:ietf:params:acme:error:caa"
        
        /// Specific error conditions are indicated in the `subproblems` array
        case compound = "urn:ietf:params:acme:error:compound"
        
        /// The server could not connect to the validation target
        case connection = "urn:ietf:params:acme:error:connection"
        
        /// There was a problem with a DNS query during identifier validation
        case dns = "urn:ietf:params:acme:error:dns"
        
        /// The request must include a value for the "externalAccountBinding" field
        case externalAccountRequired = "urn:ietf:params:acme:error:externalAccountRequired"
        
        /// Response received didn't match the challenge's requirements
        case incorrectResponse = "urn:ietf:params:acme:error:incorrectResponse"
        
        /// A contact URL for an account was invalid
        case invalidContact = "urn:ietf:params:acme:error:invalidContact"
        
        /// A contact URL for an account was invalid.
        /// Specific to Let's Encrypt (Boulder)
        case invalidEmail = "urn:ietf:params:acme:error:invalidEmail"
        
        /// A contact URL for an account used an unsupported protocol scheme
        case unsupportedContact = "urn:ietf:params:acme:error:unsupportedContact"
        
        /// The request attempted to finalize an order that is not ready to be finalized
        case orderNotReady = "urn:ietf:params:acme:error:orderNotReady"
        
        /// The request exceeds a rate limit
        case rateLimited = "urn:ietf:params:acme:error:rateLimited"
        
        /// The server experienced an internal error
        case serverInternal = "urn:ietf:params:acme:error:serverInternal"
        
        /// The server received a TLS error during validation
        case tls = "urn:ietf:params:acme:error:tls"
        
        /// The client lacks sufficient authorization
        case unauthorized = "urn:ietf:params:acme:error:unauthorized"
        
        /// An identifier is of an unsupported type
        case unsupportedIdentifier = "urn:ietf:params:acme:error:unsupportedIdentifier"
        
        /// Visit the "instance" URL and take actions specified there
        case userActionRequired = "urn:ietf:params:acme:error:userActionRequired"
    }
    
    public struct ErrorIdentifier: Codable, Sendable {
        public let type: String
        public let value: String
    }
}<|MERGE_RESOLUTION|>--- conflicted
+++ resolved
@@ -17,11 +17,7 @@
     /// No nonce (anti-replay) value was returned by the endpoint
     case noNonceReturned
     
-<<<<<<< HEAD
-    case invalidKeyError(String)
-=======
     case jwsEncodeError(String)
->>>>>>> d065e514
     
     case dataCorrupted(String)
     case errorCode(UInt, String)
