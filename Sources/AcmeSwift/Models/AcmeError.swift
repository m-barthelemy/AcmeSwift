import Foundation

<<<<<<< HEAD
public enum AcmeError: Error {
    /// This Account information has no private key
=======
public enum AcmeError: Error, Sendable {
    // This Account information has no private key
>>>>>>> e2d1d263
    case invalidAccountInfo
    
    /// You need to call `account.use()` before performing this operation
    case mustBeAuthenticated(String)
    
    /// Deactivating the account failed, account still active
    case deactivateFailed
    
    /// The Order is not in a state that allows downloading the certificate.
    /// It can be invalid, or some challenges have not yet been completed
    case certificateNotReady(AcmeOrderInfo.OrderStatus, String)
    
    /// No nonce (anti-replay) value was returned by the endpoint
    case noNonceReturned
    
    case jwsEncodeError(String)
    
    case invalidKeyError(String)
    
    case dataCorrupted(String)
    case errorCode(UInt, String?)
    
    /// A resource should have a URL, returned in a response "Location" header, but couldn't find or parse the header.
    case noResourceUrl

    case noDomains(String)
}

public struct AcmeResponseError: Codable, Error, Sendable {
    public let type: AcmeErrorType
    
    public let title: String?
    
    public let detail: String
    
    public let instance: String?
    
    public let identifier: ErrorIdentifier?
    
    public let subproblems: [AcmeResponseError]?
    
    public enum AcmeErrorType: String, Codable, Error, Sendable {
        /// The request message was malformed
        case malformed = "urn:ietf:params:acme:error:malformed"
        
        /// The server will not issue certificates for the identifier
        case rejectedIdentifier = "urn:ietf:params:acme:error:rejectedIdentifier"
        
        /// The request specified an account that does not exist
        case accountDoesNotExist = "urn:ietf:params:acme:error:accountDoesNotExist"
        
        /// The request specified a certificate to be revoked that has already been revoked
        case alreadyRevoked = "urn:ietf:params:acme:error:alreadyRevoked"
        
        /// The CSR is unacceptable (e.g., due to a short key)
        case badCSR = "urn:ietf:params:acme:error:badCSR"
        
        /// The client sent an unacceptable anti-replay nonce
        case badNonce = "urn:ietf:params:acme:error:badNonce"
        
        /// The JWS was signed by a public key the server does not support
        case badPublicKey = "urn:ietf:params:acme:error:badPublicKey"
        
        /// The revocation reason provided is not allowed by the server
        case badRevocationReason = "urn:ietf:params:acme:error:badRevocationReason"
        
        /// The JWS was signed with an algorithm the server does not support
        case badSignatureAlgorithm = "urn:ietf:params:acme:error:badSignatureAlgorithm"
        
        /// Certification Authority Authorization (CAA) records forbid the CA from issuing a certificate
        case caa = "urn:ietf:params:acme:error:caa"
        
        /// Specific error conditions are indicated in the `subproblems` array
        case compound = "urn:ietf:params:acme:error:compound"
        
        /// The server could not connect to the validation target
        case connection = "urn:ietf:params:acme:error:connection"
        
        /// There was a problem with a DNS query during identifier validation
        case dns = "urn:ietf:params:acme:error:dns"
        
        /// The request must include a value for the "externalAccountBinding" field
        case externalAccountRequired = "urn:ietf:params:acme:error:externalAccountRequired"
        
        /// Response received didn't match the challenge's requirements
        case incorrectResponse = "urn:ietf:params:acme:error:incorrectResponse"
        
        /// A contact URL for an account was invalid
        case invalidContact = "urn:ietf:params:acme:error:invalidContact"
        
        /// A contact URL for an account was invalid.
        /// Specific to Let's Encrypt (Boulder)
        case invalidEmail = "urn:ietf:params:acme:error:invalidEmail"
        
        /// A contact URL for an account used an unsupported protocol scheme
        case unsupportedContact = "urn:ietf:params:acme:error:unsupportedContact"
        
        /// The request attempted to finalize an order that is not ready to be finalized
        case orderNotReady = "urn:ietf:params:acme:error:orderNotReady"
        
        /// The request exceeds a rate limit
        case rateLimited = "urn:ietf:params:acme:error:rateLimited"
        
        /// The server experienced an internal error
        case serverInternal = "urn:ietf:params:acme:error:serverInternal"
        
        /// The server received a TLS error during validation
        case tls = "urn:ietf:params:acme:error:tls"
        
        /// The client lacks sufficient authorization
        case unauthorized = "urn:ietf:params:acme:error:unauthorized"
        
        /// An identifier is of an unsupported type
        case unsupportedIdentifier = "urn:ietf:params:acme:error:unsupportedIdentifier"
        
        /// Visit the "instance" URL and take actions specified there
        case userActionRequired = "urn:ietf:params:acme:error:userActionRequired"
    }
    
    public struct ErrorIdentifier: Codable, Sendable {
        public let type: String
        public let value: String
    }
}<|MERGE_RESOLUTION|>--- conflicted
+++ resolved
@@ -1,12 +1,7 @@
 import Foundation
 
-<<<<<<< HEAD
-public enum AcmeError: Error {
+public enum AcmeError: Error, Sendable {
     /// This Account information has no private key
-=======
-public enum AcmeError: Error, Sendable {
-    // This Account information has no private key
->>>>>>> e2d1d263
     case invalidAccountInfo
     
     /// You need to call `account.use()` before performing this operation
